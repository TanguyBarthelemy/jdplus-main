--- conflicted
+++ resolved
@@ -7,15 +7,12 @@
 
 ## [Unreleased]
 
-<<<<<<< HEAD
-=======
 ### Fixed
 
 - ![STAT] Correct forecasts/backcasts in the Burman algorithm (SEATS)
 - ![STAT] Implement X11 without seasonal component
 - ![STAT] Correct Tramo outliers detection with missing values
 
->>>>>>> abcf3047
 ## [3.0.1] - 2023-05-11
 
 This is a **patch release** of JDemetra+ v3.0.1.  
